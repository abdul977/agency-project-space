import { useState, useEffect } from 'react';
import { Card, CardContent, CardDescription, CardHeader, CardTitle } from '@/components/ui/card';
import { Button } from '@/components/ui/button';
import { Badge } from '@/components/ui/badge';
import { 
  Package, 
  ExternalLink, 
  Download, 
  Calendar,
  FileText,
  Globe,
  CheckCircle
} from 'lucide-react';
import { useAuth } from '@/contexts/AuthContext';
import { supabase } from '@/integrations/supabase/client';
import { useToast } from '@/hooks/use-toast';

interface Deliverable {
  id: string;
  project_id: string;
  title: string;
  description?: string;
  deliverable_type?: 'url' | 'file' | string;
  deliverable_url?: string;
  file_path?: string;
  is_sent?: boolean;
  created_at: string;
  sent_at?: string;
<<<<<<< HEAD
  // Legacy fields that might still exist - type can be any string from database
  type?: string;
=======
  type?: 'url' | 'file' | string;
>>>>>>> e78d6fac
  content?: string;
  delivered_at?: string;
  projects?: {
    name: string;
  };
}

const ClientDeliverables = () => {
  const { user } = useAuth();
  const { toast } = useToast();
  const [deliverables, setDeliverables] = useState<Deliverable[]>([]);
  const [isLoading, setIsLoading] = useState(true);

  // Helper function to safely get deliverable type
  const getDeliverableType = (deliverable: Deliverable): 'url' | 'file' => {
    const type = deliverable.deliverable_type || deliverable.type;
    return (type === 'url' || type === 'file') ? type : 'url'; // Default to 'url' if unknown
  };

  useEffect(() => {
    const fetchDeliverables = async () => {
      if (!user) return;

      try {
        // First get user's projects
        const { data: userProjects, error: projectsError } = await supabase
          .from('projects')
          .select('id')
          .eq('user_id', user.id);

        if (projectsError) {
          console.error('Error fetching user projects:', projectsError);
          toast({
            title: "Error",
            description: "Failed to load projects",
            variant: "destructive",
          });
          return;
        }

        if (!userProjects || userProjects.length === 0) {
          setDeliverables([]);
          return;
        }

        const projectIds = userProjects.map(p => p.id);

        // Then get deliverables for those projects
        const { data, error } = await supabase
          .from('deliverables')
          .select(`
            *,
            projects(name)
          `)
          .in('project_id', projectIds)
          .eq('is_sent', true)
          .order('sent_at', { ascending: false });

        if (error) {
          console.error('Error fetching deliverables:', error);
          toast({
            title: "Error",
            description: "Failed to load deliverables",
            variant: "destructive",
          });
        } else {
          setDeliverables(data || []);
        }
      } catch (error) {
        console.error('Error fetching deliverables:', error);
      } finally {
        setIsLoading(false);
      }
    };

    fetchDeliverables();
  }, [user, toast]);

  const formatDate = (dateString: string) => {
    return new Date(dateString).toLocaleDateString('en-US', {
      year: 'numeric',
      month: 'short',
      day: 'numeric',
      hour: '2-digit',
      minute: '2-digit'
    });
  };

  const handleDownload = (deliverable: Deliverable) => {
    const type = getDeliverableType(deliverable);
    const url = deliverable.deliverable_url || (type === 'url' ? deliverable.content : null);
    const filePath = deliverable.file_path || (type === 'file' ? deliverable.content : null);

    if (type === 'url' && url) {
      window.open(url, '_blank');
    } else if (type === 'file' && filePath) {
      // In a real implementation, this would download the file from Supabase Storage
      toast({
        title: "Download",
        description: "File download would start here",
      });
    }
  };

  if (isLoading) {
    return (
      <Card className="border-border-light">
        <CardContent className="py-8 text-center">
          <div className="animate-spin rounded-full h-8 w-8 border-b-2 border-primary mx-auto mb-2"></div>
          <p className="text-muted-foreground">Loading deliverables...</p>
        </CardContent>
      </Card>
    );
  }

  return (
    <div className="space-y-4 sm:space-y-6">
      <div className="text-center sm:text-left">
        <h2 className="text-xl sm:text-2xl lg:text-3xl font-bold text-foreground">Your Deliverables</h2>
        <p className="text-sm sm:text-base text-muted-foreground mt-1">
          Access your completed project deliverables
        </p>
      </div>

      {deliverables.length === 0 ? (
        <Card className="border-border-light">
          <CardContent className="py-8 sm:py-12 text-center px-4 sm:px-6">
            <Package className="h-8 w-8 sm:h-12 sm:w-12 mx-auto text-muted-foreground mb-3 sm:mb-4" />
            <h3 className="text-base sm:text-lg font-semibold text-foreground mb-2">
              No deliverables yet
            </h3>
            <p className="text-sm sm:text-base text-muted-foreground">
              Your completed project deliverables will appear here
            </p>
          </CardContent>
        </Card>
      ) : (
        <div className="grid gap-3 sm:gap-4 lg:gap-6">
          {deliverables.map((deliverable) => (
            <Card key={deliverable.id} className="border-border-light hover:shadow-md transition-shadow">
              <CardContent className="p-4 sm:p-6">
                {/* Mobile Layout */}
                <div className="sm:hidden space-y-3">
                  <div className="flex items-start justify-between gap-2">
                    <div className="flex items-center space-x-2 min-w-0 flex-1">
                      {getDeliverableType(deliverable) === 'url' ? (
                        <Globe className="h-4 w-4 text-blue-500 shrink-0" />
                      ) : (
                        <FileText className="h-4 w-4 text-green-500 shrink-0" />
                      )}
                      <h3 className="font-semibold text-foreground text-sm truncate">
                        {deliverable.title}
                      </h3>
                    </div>
                    <Badge variant="default" className="bg-green-100 text-green-800 text-xs shrink-0">
                      <CheckCircle className="h-3 w-3 mr-1" />
                      Delivered
                    </Badge>
                  </div>

                  <div className="space-y-2">
                    <Badge variant="outline" className="text-xs">
                      {getDeliverableType(deliverable) === 'url' ? 'Website' : 'File'}
                    </Badge>

                    <p className="text-xs text-muted-foreground">
                      Project: {deliverable.projects?.name || 'Unknown Project'}
                    </p>

                    {(deliverable.description || deliverable.content) && (
                      <p className="text-xs text-muted-foreground line-clamp-2">
                        {deliverable.description || deliverable.content}
                      </p>
                    )}

                    {(deliverable.deliverable_url || (getDeliverableType(deliverable) === 'url' && deliverable.content)) && (
                      <div className="flex items-center space-x-1">
                        <ExternalLink className="h-3 w-3 text-muted-foreground shrink-0" />
                        <span className="text-xs text-primary font-medium truncate">
                          {deliverable.deliverable_url || deliverable.content}
                        </span>
                      </div>
                    )}

                    <div className="flex items-center text-xs text-muted-foreground">
                      <Calendar className="h-3 w-3 mr-1 shrink-0" />
                      <span className="truncate">
                        Delivered {(deliverable.sent_at || deliverable.delivered_at) ? formatDate(deliverable.sent_at || deliverable.delivered_at!) : 'Unknown'}
                      </span>
                    </div>
                  </div>

                  <Button
                    onClick={() => handleDownload(deliverable)}
                    className="bg-primary hover:bg-primary-hover w-full text-sm"
                  >
                    {getDeliverableType(deliverable) === 'url' ? (
                      <>
                        <ExternalLink className="h-4 w-4 mr-2" />
                        Visit Site
                      </>
                    ) : (
                      <>
                        <Download className="h-4 w-4 mr-2" />
                        Download
                      </>
                    )}
                  </Button>
                </div>

                {/* Desktop Layout */}
                <div className="hidden sm:block">
                  <div className="flex items-start justify-between">
                    <div className="flex-1 min-w-0">
                      <div className="flex items-center space-x-3 mb-2">
                        <div className="flex items-center space-x-2">
                          {getDeliverableType(deliverable) === 'url' ? (
                            <Globe className="h-5 w-5 text-blue-500" />
                          ) : (
                            <FileText className="h-5 w-5 text-green-500" />
                          )}
                          <h3 className="font-semibold text-foreground truncate">
                            {deliverable.title}
                          </h3>
                        </div>

                        <Badge variant="default" className="bg-green-100 text-green-800 shrink-0">
                          <CheckCircle className="h-3 w-3 mr-1" />
                          Delivered
                        </Badge>

                        <Badge variant="outline">
                          {getDeliverableType(deliverable) === 'url' ? 'Website' : 'File'}
                        </Badge>
                      </div>

                      <p className="text-sm text-muted-foreground mb-3">
                        Project: {deliverable.projects?.name || 'Unknown Project'}
                      </p>

                      {(deliverable.description || deliverable.content) && (
                        <p className="text-sm text-muted-foreground mb-3">
                          {deliverable.description || deliverable.content}
                        </p>
                      )}

                      {(deliverable.deliverable_url || (getDeliverableType(deliverable) === 'url' && deliverable.content)) && (
                        <div className="flex items-center space-x-2 mb-3">
                          <ExternalLink className="h-4 w-4 text-muted-foreground" />
                          <span className="text-sm text-primary font-medium truncate">
                            {deliverable.deliverable_url || deliverable.content}
                          </span>
                        </div>
                      )}

                      <div className="flex items-center text-sm text-muted-foreground">
                        <Calendar className="h-3 w-3 mr-1" />
                        Delivered {(deliverable.sent_at || deliverable.delivered_at) ? formatDate(deliverable.sent_at || deliverable.delivered_at!) : 'Unknown'}
                      </div>
                    </div>

                    <div className="flex items-center space-x-2 shrink-0">
                      <Button
                        onClick={() => handleDownload(deliverable)}
                        className="bg-primary hover:bg-primary-hover"
                      >
                        {getDeliverableType(deliverable) === 'url' ? (
                          <>
                            <ExternalLink className="h-4 w-4 mr-2" />
                            Visit Site
                          </>
                        ) : (
                          <>
                            <Download className="h-4 w-4 mr-2" />
                            Download
                          </>
                        )}
                      </Button>
                    </div>
                  </div>
                </div>
              </CardContent>
            </Card>
          ))}
        </div>
      )}
    </div>
  );
};

export default ClientDeliverables;<|MERGE_RESOLUTION|>--- conflicted
+++ resolved
@@ -26,12 +26,7 @@
   is_sent?: boolean;
   created_at: string;
   sent_at?: string;
-<<<<<<< HEAD
-  // Legacy fields that might still exist - type can be any string from database
-  type?: string;
-=======
   type?: 'url' | 'file' | string;
->>>>>>> e78d6fac
   content?: string;
   delivered_at?: string;
   projects?: {
